// Copyright 2020 Google LLC
//
// Licensed under the Apache License, Version 2.0 (the "License");
// you may not use this file except in compliance with the License.
// You may obtain a copy of the License at
//
//     http://www.apache.org/licenses/LICENSE-2.0
//
// Unless required by applicable law or agreed to in writing, software
// distributed under the License is distributed on an "AS IS" BASIS,
// WITHOUT WARRANTIES OR CONDITIONS OF ANY KIND, either express or implied.
// See the License for the specific language governing permissions and
// limitations under the License.

package statestore

import (
	"context"
	"strconv"
	"time"

	"github.com/golang/protobuf/proto"
	"github.com/gomodule/redigo/redis"
	"github.com/pkg/errors"
	"github.com/sirupsen/logrus"
	"google.golang.org/grpc/codes"
	"google.golang.org/grpc/status"
	"open-match.dev/open-match/internal/config"
	"open-match.dev/open-match/internal/ipb"
	"open-match.dev/open-match/pkg/pb"
)

var (
	logger = logrus.WithFields(logrus.Fields{
		"app":       "openmatch",
		"component": "statestore.redis",
	})
)

const (
	backfillLastAckTime = "backfill_last_ack_time"
	allBackfills        = "allBackfills"
)

// CreateBackfill creates a new Backfill in the state storage if one doesn't exist. The xids algorithm used to create the ids ensures that they are unique with no system wide synchronization. Calling clients are forbidden from choosing an id during create. So no conflicts will occur.
func (rb *redisBackend) CreateBackfill(ctx context.Context, backfill *pb.Backfill, ticketIDs []string) error {
	redisConn, err := rb.redisPool.GetContext(ctx)
	if err != nil {
		return status.Errorf(codes.Unavailable, "CreateBackfill, id: %s, failed to connect to redis: %v", backfill.GetId(), err)
	}
	defer handleConnectionClose(&redisConn)

	bf := ipb.BackfillInternal{
		Backfill:  backfill,
		TicketIds: ticketIDs,
	}

	value, err := proto.Marshal(&bf)
	if err != nil {
		err = errors.Wrapf(err, "failed to marshal the backfill proto, id: %s", backfill.GetId())
		return status.Errorf(codes.Internal, "%v", err)
	}

	res, err := redisConn.Do("SETNX", backfill.GetId(), value)
	if err != nil {
		err = errors.Wrapf(err, "failed to set the value for backfill, id: %s", backfill.GetId())
		return status.Errorf(codes.Internal, "%v", err)
	}

	if res.(int64) == 0 {
		return status.Errorf(codes.AlreadyExists, "backfill already exists, id: %s", backfill.GetId())
	}

	return doUpdateAcknowledgmentTimestamp(redisConn, backfill.GetId())
}

// GetBackfill gets the Backfill with the specified id from state storage. This method fails if the Backfill does not exist. Returns the Backfill and associated ticketIDs if they exist.
func (rb *redisBackend) GetBackfill(ctx context.Context, id string) (*pb.Backfill, []string, error) {
	redisConn, err := rb.redisPool.GetContext(ctx)
	if err != nil {
		return nil, nil, status.Errorf(codes.Unavailable, "GetBackfill, id: %s, failed to connect to redis: %v", id, err)
	}
	defer handleConnectionClose(&redisConn)

	value, err := redis.Bytes(redisConn.Do("GET", id))
	if err != nil {
		// Return NotFound if redigo did not find the backfill in storage.
		if err == redis.ErrNil {
			return nil, nil, status.Errorf(codes.NotFound, "Backfill id: %s not found", id)
		}

		err = errors.Wrapf(err, "failed to get the backfill from state storage, id: %s", id)
		return nil, nil, status.Errorf(codes.Internal, "%v", err)
	}

	if value == nil {
		return nil, nil, status.Errorf(codes.NotFound, "Backfill id: %s not found", id)
	}

	bi := &ipb.BackfillInternal{}
	err = proto.Unmarshal(value, bi)
	if err != nil {
		err = errors.Wrapf(err, "failed to unmarshal internal backfill, id: %s", id)
		return nil, nil, status.Errorf(codes.Internal, "%v", err)
	}

	return bi.Backfill, bi.TicketIds, nil
}

// GetBackfills returns multiple backfills from storage
func (rb *redisBackend) GetBackfills(ctx context.Context, ids []string) ([]*pb.Backfill, error) {
	if len(ids) == 0 {
		return nil, nil
	}

	redisConn, err := rb.redisPool.GetContext(ctx)
	if err != nil {
		return nil, status.Errorf(codes.Unavailable, "GetBackfills, failed to connect to redis: %v", err)
	}
	defer handleConnectionClose(&redisConn)

	queryParams := make([]interface{}, len(ids))
	for i, id := range ids {
		queryParams[i] = id
	}

	slices, err := redis.ByteSlices(redisConn.Do("MGET", queryParams...))
	if err != nil {
		err = errors.Wrapf(err, "failed to lookup backfills: %v", ids)
		return nil, status.Errorf(codes.Internal, "%v", err)
	}

	m := make(map[string]*pb.Backfill, len(ids))
	for i, s := range slices {
		if s != nil {
			b := &ipb.BackfillInternal{}
			err = proto.Unmarshal(s, b)
			if err != nil {
				err = errors.Wrapf(err, "failed to unmarshal backfill from redis, key: %s", ids[i])
				return nil, status.Errorf(codes.Internal, "%v", err)
			}

			if b.Backfill != nil {
				m[b.Backfill.Id] = b.Backfill
			}
		}
	}

	var notFound []string
	result := make([]*pb.Backfill, 0, len(ids))
	for _, id := range ids {
		if b, ok := m[id]; ok {
			result = append(result, b)
		} else {
			notFound = append(notFound, id)
		}
	}

	if len(notFound) > 0 {
		redisLogger.Warningf("failed to lookup backfills: %v", notFound)
	}

	return result, nil
}

// DeleteBackfill removes the Backfill with the specified id from state storage. This method succeeds if the Backfill does not exist.
func (rb *redisBackend) DeleteBackfill(ctx context.Context, id string) error {
	redisConn, err := rb.redisPool.GetContext(ctx)
	if err != nil {
		return status.Errorf(codes.Unavailable, "DeleteBackfill, id: %s, failed to connect to redis: %v", id, err)
	}
	defer handleConnectionClose(&redisConn)

	_, err = redisConn.Do("DEL", id)
	if err != nil {
		err = errors.Wrapf(err, "failed to delete the backfill from state storage, id: %s", id)
		return status.Errorf(codes.Internal, "%v", err)
	}

	return rb.deleteExpiredBackfillID(redisConn, id)
}

// UpdateBackfill updates an existing Backfill with a new data. ticketIDs can be nil.
func (rb *redisBackend) UpdateBackfill(ctx context.Context, backfill *pb.Backfill, ticketIDs []string) error {
	redisConn, err := rb.redisPool.GetContext(ctx)
	if err != nil {
		return status.Errorf(codes.Unavailable, "UpdateBackfill, id: %s, failed to connect to redis: %v", backfill.GetId(), err)
	}
	defer handleConnectionClose(&redisConn)

	bf := ipb.BackfillInternal{
		Backfill:  backfill,
		TicketIds: ticketIDs,
	}

	value, err := proto.Marshal(&bf)
	if err != nil {
		err = errors.Wrapf(err, "failed to marshal the backfill proto, id: %s", backfill.GetId())
		return status.Errorf(codes.Internal, "%v", err)
	}

	_, err = redisConn.Do("SET", backfill.GetId(), value)
	if err != nil {
		err = errors.Wrapf(err, "failed to set the value for backfill, id: %s", backfill.GetId())
		return status.Errorf(codes.Internal, "%v", err)
	}

	return nil
}

<<<<<<< HEAD
// DeleteBackfillCompletely using goroutine performs a set of operations to remove backfill and all related entities.
func (rb *redisBackend) DeleteBackfillCompletely(ctx context.Context, id string) error {
	m := rb.NewMutex(id)
	err := m.Lock(ctx)
	if err != nil {
		return err
	}

	// 1. deindex backfill
	err = rb.DeindexBackfill(ctx, id)
	if err != nil {
		return err
	}

	// just log errors and try to perform as mush actions as possible

	// 2. get associated with a current backfill tickets ids
	_, associatedTickets, err := rb.GetBackfill(ctx, id)
	if err != nil {
		logger.WithFields(logrus.Fields{
			"error":       err.Error(),
			"backfill_id": id,
		}).Error("DeleteBackfillCompletely - failed to GetBackfill")
	}

	// 3. delete associated tickets from pending release state
	err = rb.DeleteTicketsFromPendingRelease(ctx, associatedTickets)
	if err != nil {
		logger.WithFields(logrus.Fields{
			"error":       err.Error(),
			"backfill_id": id,
		}).Error("DeleteBackfillCompletely - failed to DeleteTicketsFromPendingRelease")
	}

	// 4. delete backfill
	err = rb.DeleteBackfill(ctx, id)
	if err != nil {
		logger.WithFields(logrus.Fields{
			"error":       err.Error(),
			"backfill_id": id,
		}).Error("DeleteBackfillCompletely - failed to DeleteBackfill")
	}

	if _, err = m.Unlock(ctx); err != nil {
		logger.WithError(err).Error("error on mutex unlock")
	}

	return nil
}

// CleanupBackfills removes expired backfills
func (rb *redisBackend) CleanupBackfills(ctx context.Context) error {
	expiredBfIDs, err := rb.GetExpiredBackfillIDs(ctx)
	if err != nil {
		return err
	}

	for _, id := range expiredBfIDs {
		err = rb.DeleteBackfillCompletely(ctx, id)
		if err != nil {
			logger.WithFields(logrus.Fields{
				"error":       err.Error(),
				"backfill_id": id,
			}).Error("CleanupBackfills")
		}
	}
	return nil
}

// AcknowledgeBackfill stores Backfill's last acknowledgement time.
=======
// UpdateAcknowledgmentTimestamp stores Backfill's last acknowledgement time.
>>>>>>> defac906
// Check on Backfill existence should be performed on Frontend side
func (rb *redisBackend) UpdateAcknowledgmentTimestamp(ctx context.Context, id string) error {
	redisConn, err := rb.redisPool.GetContext(ctx)
	if err != nil {
		return status.Errorf(codes.Unavailable, "UpdateAcknowledgmentTimestamp, id: %s, failed to connect to redis: %v", id, err)
	}
	defer handleConnectionClose(&redisConn)
	return doUpdateAcknowledgmentTimestamp(redisConn, id)
}

func doUpdateAcknowledgmentTimestamp(conn redis.Conn, backfillID string) error {
	currentTime := time.Now().UnixNano()

	_, err := conn.Do("ZADD", backfillLastAckTime, currentTime, backfillID)
	if err != nil {
		return status.Errorf(codes.Internal, "%v",
			errors.Wrap(err, "failed to store backfill's last acknowledgement time"))
	}

	return nil

}

// GetExpiredBackfillIDs gets all backfill IDs which are expired
func (rb *redisBackend) GetExpiredBackfillIDs(ctx context.Context) ([]string, error) {
	redisConn, err := rb.redisPool.GetContext(ctx)
	if err != nil {
		return nil, status.Errorf(codes.Unavailable, "GetExpiredBackfillIDs, failed to connect to redis: %v", err)
	}
	defer handleConnectionClose(&redisConn)

	ttl := getBackfillReleaseTimeout(rb.cfg)
	curTime := time.Now()
	endTimeInt := curTime.Add(-ttl).UnixNano()
	startTimeInt := 0

	// Filter out backfill IDs that are fetched but not assigned within TTL time (ms).
	expiredBackfillIds, err := redis.Strings(redisConn.Do("ZRANGEBYSCORE", backfillLastAckTime, startTimeInt, endTimeInt))
	if err != nil {
		return nil, status.Errorf(codes.Internal, "error getting expired backfills %v", err)
	}

	return expiredBackfillIds, nil
}

// deleteExpiredBackfillID deletes expired BackfillID from a sorted set
func (rb *redisBackend) deleteExpiredBackfillID(conn redis.Conn, backfillID string) error {

	_, err := conn.Do("ZREM", backfillLastAckTime, backfillID)
	if err != nil {
		return status.Errorf(codes.Internal, "failed to delete expired backfill ID %s from Sorted Set %s",
			backfillID, err.Error())
	}
	return nil
}

// IndexBackfill adds the backfill to the index.
func (rb *redisBackend) IndexBackfill(ctx context.Context, backfill *pb.Backfill) error {
	redisConn, err := rb.redisPool.GetContext(ctx)
	if err != nil {
		return status.Errorf(codes.Unavailable, "IndexBackfill, id: %s, failed to connect to redis: %v", backfill.GetId(), err)
	}
	defer handleConnectionClose(&redisConn)

	err = redisConn.Send("HSET", allBackfills, backfill.Id, backfill.Generation)
	if err != nil {
		err = errors.Wrapf(err, "failed to add backfill to all backfills, id: %s", backfill.Id)
		return status.Errorf(codes.Internal, "%v", err)
	}

	return nil
}

// DeindexBackfill removes specified Backfill ID from the index. The Backfill continues to exist.
func (rb *redisBackend) DeindexBackfill(ctx context.Context, id string) error {
	redisConn, err := rb.redisPool.GetContext(ctx)
	if err != nil {
		return status.Errorf(codes.Unavailable, "DeindexBackfill, id: %s, failed to connect to redis: %v", id, err)
	}
	defer handleConnectionClose(&redisConn)

	err = redisConn.Send("HDEL", allBackfills, id)
	if err != nil {
		err = errors.Wrapf(err, "failed to remove ID from backfill index, id: %s", id)
		return status.Errorf(codes.Internal, "%v", err)
	}

	return nil
}

// GetIndexedBackfills returns the ids of all backfills currently indexed.
func (rb *redisBackend) GetIndexedBackfills(ctx context.Context) (map[string]int, error) {
	redisConn, err := rb.redisPool.GetContext(ctx)
	if err != nil {
		return nil, status.Errorf(codes.Unavailable, "GetIndexedBackfills, failed to connect to redis: %v", err)
	}
	defer handleConnectionClose(&redisConn)

	ttl := getBackfillReleaseTimeout(rb.cfg)
	curTime := time.Now()
	endTimeInt := curTime.Add(time.Hour).UnixNano()
	startTimeInt := curTime.Add(-ttl).UnixNano()

	// Exclude expired backfills
	acknowledgedIds, err := redis.Strings(redisConn.Do("ZRANGEBYSCORE", backfillLastAckTime, startTimeInt, endTimeInt))
	if err != nil {
		return nil, status.Errorf(codes.Internal, "error getting acknowledged backfills %v", err)
	}

	index, err := redis.StringMap(redisConn.Do("HGETALL", allBackfills))
	if err != nil {
		return nil, status.Errorf(codes.Internal, "error getting all indexed backfill ids %v", err)
	}

	r := make(map[string]int, len(acknowledgedIds))
	for _, id := range acknowledgedIds {
		if generation, ok := index[id]; ok {
			gen, err := strconv.Atoi(generation)
			if err != nil {
				return nil, status.Errorf(codes.Internal, "error while parsing generation into number: %v", err)
			}
			r[id] = gen
		}
	}

	return r, nil

}

func getBackfillReleaseTimeout(cfg config.View) time.Duration {
	// Use a fraction 80% of pendingRelease Tickets TTL
	ttl := cfg.GetDuration("pendingReleaseTimeout") / 5 * 4
	return ttl
}<|MERGE_RESOLUTION|>--- conflicted
+++ resolved
@@ -208,7 +208,6 @@
 	return nil
 }
 
-<<<<<<< HEAD
 // DeleteBackfillCompletely using goroutine performs a set of operations to remove backfill and all related entities.
 func (rb *redisBackend) DeleteBackfillCompletely(ctx context.Context, id string) error {
 	m := rb.NewMutex(id)
@@ -278,10 +277,7 @@
 	return nil
 }
 
-// AcknowledgeBackfill stores Backfill's last acknowledgement time.
-=======
 // UpdateAcknowledgmentTimestamp stores Backfill's last acknowledgement time.
->>>>>>> defac906
 // Check on Backfill existence should be performed on Frontend side
 func (rb *redisBackend) UpdateAcknowledgmentTimestamp(ctx context.Context, id string) error {
 	redisConn, err := rb.redisPool.GetContext(ctx)
