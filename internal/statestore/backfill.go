--- conflicted
+++ resolved
@@ -16,10 +16,7 @@
 
 import (
 	"context"
-<<<<<<< HEAD
-=======
 	"strconv"
->>>>>>> 5873bc35
 	"time"
 
 	"github.com/golang/protobuf/proto"
@@ -145,7 +142,6 @@
 	return nil
 }
 
-<<<<<<< HEAD
 // CleanupBackfills removes expired backfills
 func (rb *redisBackend) CleanupBackfills(ctx context.Context) error {
 	redisConn, err := rb.redisPool.GetContext(ctx)
@@ -179,13 +175,6 @@
 	return rb.DeleteExpiredBackfillIDs(ctx, expiredBfIDs)
 }
 
-//TODO: REMOVE!!!
-
-const (
-	backfillLastAckTime = "backfill_last_ack_time"
-)
-
-=======
 // AcknowledgeBackfill stores Backfill's last acknowledgement time.
 // Check on Backfill existence should be performed on Frontend side
 func (rb *redisBackend) AcknowledgeBackfill(ctx context.Context, id string) error {
@@ -210,7 +199,6 @@
 }
 
 // GetExpiredBackfillIDs gets all backfill IDs which are expired
->>>>>>> 5873bc35
 func (rb *redisBackend) GetExpiredBackfillIDs(ctx context.Context) ([]string, error) {
 	redisConn, err := rb.redisPool.GetContext(ctx)
 	if err != nil {
@@ -218,22 +206,13 @@
 	}
 	defer handleConnectionClose(&redisConn)
 
-<<<<<<< HEAD
-	// the same TTL is used for both Backfills and pendingRelease Tickets
-	ttl := rb.cfg.GetDuration("pendingReleaseTimeout")
-=======
 	// Use a fraction 80% of pendingRelease Tickets TTL
 	ttl := rb.cfg.GetDuration("pendingReleaseTimeout") / 5 * 4
->>>>>>> 5873bc35
 	curTime := time.Now()
 	endTimeInt := curTime.Add(-ttl).UnixNano()
 	startTimeInt := 0
 
-<<<<<<< HEAD
-	// Filter out tickets that are fetched but not assigned within TTL time (ms).
-=======
 	// Filter out backfill IDs that are fetched but not assigned within TTL time (ms).
->>>>>>> 5873bc35
 	expiredBackfillIds, err := redis.Strings(redisConn.Do("ZRANGEBYSCORE", backfillLastAckTime, startTimeInt, endTimeInt))
 	if err != nil {
 		return nil, status.Errorf(codes.Internal, "error getting expired backfills %v", err)
@@ -242,47 +221,6 @@
 	return expiredBackfillIds, nil
 }
 
-<<<<<<< HEAD
-func (rb *redisBackend) DeleteExpiredBackfillIDs(ctx context.Context, backfillIDs []string) error {
-	redisConn, err := rb.redisPool.GetContext(ctx)
-	if err != nil {
-		return status.Errorf(codes.Unavailable, "DeleteExpiredBackfillIDs, failed to connect to redis: %v", err)
-	}
-	defer handleConnectionClose(&redisConn)
-
-	cmds := make([]interface{}, 0, len(backfillIDs)+1)
-	cmds = append(cmds, backfillLastAckTime)
-	for _, id := range backfillIDs {
-		cmds = append(cmds, id)
-	}
-
-	_, err = redisConn.Do("ZREM", cmds...)
-	if err != nil {
-		err = errors.Wrap(err, "failed to delete proposed tickets from pending release")
-		return status.Error(codes.Internal, err.Error())
-	}
-	return nil
-}
-
-func (rb *redisBackend) AcknowledgeBackfill(ctx context.Context, id string) error {
-	redisConn, err := rb.redisPool.GetContext(ctx)
-	if err != nil {
-		return status.Errorf(codes.Unavailable, "AcknowledgeBackfill, id: %s, failed to connect to redis: %v", id, err)
-	}
-	defer handleConnectionClose(&redisConn)
-
-	currentTime := time.Now().UnixNano()
-	cmds := make([]interface{}, 0)
-	cmds = append(cmds, backfillLastAckTime, currentTime, id)
-
-	_, err = redisConn.Do("ZADD", cmds...)
-	if err != nil {
-		err = errors.Wrap(err, "failed to store backfill's last acknowledgement time")
-		return status.Error(codes.Internal, err.Error())
-	}
-
-	return nil
-=======
 // deleteExpiredBackfillID deletes expired BackfillID from a sorted set
 func (rb *redisBackend) deleteExpiredBackfillID(conn redis.Conn, backfillID string) error {
 	cmds := make([]interface{}, 0, 2)
@@ -353,5 +291,4 @@
 	}
 
 	return r, nil
->>>>>>> 5873bc35
 }