// Copyright 2020 Google LLC
//
// Licensed under the Apache License, Version 2.0 (the "License");
// you may not use this file except in compliance with the License.
// You may obtain a copy of the License at
//
//     http://www.apache.org/licenses/LICENSE-2.0
//
// Unless required by applicable law or agreed to in writing, software
// distributed under the License is distributed on an "AS IS" BASIS,
// WITHOUT WARRANTIES OR CONDITIONS OF ANY KIND, either express or implied.
// See the License for the specific language governing permissions and
// limitations under the License.

package statestore

import (
	"context"
	"fmt"
	"testing"
	"time"

	"github.com/gomodule/redigo/redis"
	"github.com/spf13/viper"
	"github.com/stretchr/testify/require"
	"google.golang.org/grpc/codes"
	"google.golang.org/grpc/status"
	"open-match.dev/open-match/internal/config"
	utilTesting "open-match.dev/open-match/internal/util/testing"
	"open-match.dev/open-match/pkg/pb"
)

func TestCreateBackfill(t *testing.T) {
	cfg, closer := createRedis(t, false, "")
	defer closer()
	service := New(cfg)
	require.NotNil(t, service)
	defer service.Close()
	ctx := utilTesting.NewContext(t)

	bf := pb.Backfill{
		Id:         "1",
		Generation: 1,
	}

	var testCases = []struct {
		description     string
		backfill        *pb.Backfill
		ticketIDs       []string
		expectedCode    codes.Code
		expectedMessage string
	}{
		{
			description:     "ok, backfill is passed, ticketIDs is nil",
			backfill:        &bf,
			ticketIDs:       []string{"1", "2"},
			expectedCode:    codes.OK,
			expectedMessage: "",
		},
		{
			description:     "create existing backfill, err expected",
			backfill:        &bf,
			ticketIDs:       nil,
			expectedCode:    codes.AlreadyExists,
			expectedMessage: "backfill already exists, id: 1",
		},
	}

	for _, tc := range testCases {
		tc := tc
		t.Run(tc.description, func(t *testing.T) {
			err := service.CreateBackfill(ctx, tc.backfill, tc.ticketIDs)
			if tc.expectedCode == codes.OK {
				require.NoError(t, err)
			} else {
				require.Error(t, err)
				require.Equal(t, tc.expectedCode.String(), status.Convert(err).Code().String())
				require.Contains(t, status.Convert(err).Message(), tc.expectedMessage)
			}
		})
	}

	// pass an expired context, err expected
	ctx, cancel := context.WithCancel(context.Background())
	cancel()
	service = New(cfg)
	err := service.CreateBackfill(ctx, &pb.Backfill{
		Id: "222",
	}, nil)
	require.Error(t, err)
	require.Equal(t, codes.Unavailable.String(), status.Convert(err).Code().String())
	require.Contains(t, status.Convert(err).Message(), "CreateBackfill, id: 222, failed to connect to redis:")
}

func TestUpdateBackfill(t *testing.T) {
	cfg, closer := createRedis(t, false, "")
	defer closer()
	service := New(cfg)
	require.NotNil(t, service)
	defer service.Close()
	ctx := utilTesting.NewContext(t)

	bf := pb.Backfill{
		Id:         "1",
		Generation: 1,
	}

	var testCases = []struct {
		description     string
		backfill        *pb.Backfill
		ticketIDs       []string
		expectedCode    codes.Code
		expectedMessage string
	}{
		{
			description:     "ok, backfill is passed, ticketIDs is nil",
			backfill:        &bf,
			ticketIDs:       []string{"1", "2"},
			expectedCode:    codes.OK,
			expectedMessage: "",
		},
		{
			description:     "create existing backfill, no err expecteds",
			backfill:        &bf,
			ticketIDs:       nil,
			expectedCode:    codes.OK,
			expectedMessage: "",
		},
	}

	for _, tc := range testCases {
		tc := tc
		t.Run(tc.description, func(t *testing.T) {
			err := service.UpdateBackfill(ctx, tc.backfill, tc.ticketIDs)
			if tc.expectedCode == codes.OK {
				require.NoError(t, err)
			} else {
				require.Error(t, err)
				require.Equal(t, tc.expectedCode.String(), status.Convert(err).Code().String(), "QQQ")
				require.Contains(t, status.Convert(err).Message(), tc.expectedMessage)
			}
		})
	}

	// pass an expired context, err expected
	ctx, cancel := context.WithCancel(context.Background())
	cancel()
	service = New(cfg)
	err := service.UpdateBackfill(ctx, &pb.Backfill{
		Id: "222",
	}, nil)
	require.Error(t, err)
	require.Equal(t, codes.Unavailable.String(), status.Convert(err).Code().String())
	require.Contains(t, status.Convert(err).Message(), "UpdateBackfill, id: 222, failed to connect to redis:")
}

func TestGetBackfill(t *testing.T) {
	cfg, closer := createRedis(t, false, "")
	defer closer()
	service := New(cfg)
	require.NotNil(t, service)
	defer service.Close()
	ctx := utilTesting.NewContext(t)

	expectedBackfill := &pb.Backfill{
		Id:         "mockBackfillID",
		Generation: 1,
	}
	expectedTicketIDs := []string{"1", "2"}
	err := service.CreateBackfill(ctx, expectedBackfill, expectedTicketIDs)
	require.NoError(t, err)

	c, err := redis.Dial("tcp", fmt.Sprintf("%s:%s", cfg.GetString("redis.hostname"), cfg.GetString("redis.port")))
	require.NoError(t, err)
	_, err = c.Do("SET", "wrong-type-key", "wrong-type-value")
	require.NoError(t, err)

	var testCases = []struct {
		description     string
		backfillID      string
		expectedCode    codes.Code
		expectedMessage string
	}{
		{
			description:     "backfill is found",
			backfillID:      "mockBackfillID",
			expectedCode:    codes.OK,
			expectedMessage: "",
		},
		{
			description:     "empty id passed, err expected",
			backfillID:      "",
			expectedCode:    codes.NotFound,
			expectedMessage: "Backfill id:  not found",
		},
		{
			description:     "wrong id passed, err expected",
			backfillID:      "123456",
			expectedCode:    codes.NotFound,
			expectedMessage: "Backfill id: 123456 not found",
		},
		{
			description:     "item of a wrong type is requested, err expected",
			backfillID:      "wrong-type-key",
			expectedCode:    codes.Internal,
			expectedMessage: "failed to unmarshal internal backfill, id: wrong-type-key:",
		},
	}

	for _, tc := range testCases {
		tc := tc
		t.Run(tc.description, func(t *testing.T) {
			backfillActual, tidsActual, errActual := service.GetBackfill(ctx, tc.backfillID)
			if tc.expectedCode == codes.OK {
				require.NoError(t, errActual)
				require.NotNil(t, backfillActual)
				require.Equal(t, expectedBackfill.Id, backfillActual.Id)
				require.Equal(t, expectedBackfill.SearchFields, backfillActual.SearchFields)
				require.Equal(t, expectedBackfill.Extensions, backfillActual.Extensions)
				require.Equal(t, expectedBackfill.Generation, backfillActual.Generation)
				require.Equal(t, expectedTicketIDs, tidsActual)
			} else {
				require.Nil(t, backfillActual)
				require.Nil(t, tidsActual)
				require.Error(t, errActual)
				require.Equal(t, tc.expectedCode.String(), status.Convert(errActual).Code().String())
				require.Contains(t, status.Convert(errActual).Message(), tc.expectedMessage)
			}
		})
	}

	// pass an expired context, err expected
	ctx, cancel := context.WithCancel(context.Background())
	cancel()
	service = New(cfg)
	bf, tids, err := service.GetBackfill(ctx, "12345")
	require.Error(t, err)
	require.Nil(t, bf)
	require.Nil(t, tids)
	require.Equal(t, codes.Unavailable.String(), status.Convert(err).Code().String())
	require.Contains(t, status.Convert(err).Message(), "GetBackfill, id: 12345, failed to connect to redis:")
}

func TestDeleteBackfill(t *testing.T) {
	cfg, closer := createRedis(t, false, "")
	defer closer()
	service := New(cfg)
	require.NotNil(t, service)
	defer service.Close()
	ctx := utilTesting.NewContext(t)

	bfID := "mockBackfillID"
	err := service.CreateBackfill(ctx, &pb.Backfill{
		Id:         bfID,
		Generation: 1,
	}, nil)
	require.NoError(t, err)

	// Update Last Acknowledge timestamp
	// Which is also performed on Frontend CreateBackfill
	pool := GetRedisPool(cfg)
	conn := pool.Get()
	_, err = conn.Do("ZADD", backfillLastAckTime, time.Now().UnixNano(), bfID)
	require.NoError(t, err)

	var testCases = []struct {
		description     string
		backfillID      string
		expectedCode    codes.Code
		expectedMessage string
	}{
		{
			description:     "backfill is found and deleted",
			backfillID:      bfID,
			expectedCode:    codes.OK,
			expectedMessage: "",
		},
		{
			description:     "empty id passed, no err expected",
			backfillID:      "",
			expectedCode:    codes.OK,
			expectedMessage: "",
		},
	}

	for _, tc := range testCases {
		tc := tc
		t.Run(tc.description, func(t *testing.T) {
			if tc.backfillID != "" {
				// test that Backfill last acknowledged is in a sorted set
				ts, redisErr := redis.Int64(conn.Do("ZSCORE", backfillLastAckTime, tc.backfillID))
				require.NoError(t, redisErr)
				require.True(t, ts > 0, "timestamp is not valid")
			}
			errActual := service.DeleteBackfill(ctx, tc.backfillID)
			require.NoError(t, errActual)

			if tc.backfillID != "" {
				_, errGetTicket := service.GetTicket(ctx, tc.backfillID)
				require.Error(t, errGetTicket)
				require.Equal(t, codes.NotFound.String(), status.Convert(errGetTicket).Code().String())
				// test that Backfill also deleted from last acknowledged sorted set
				_, err = redis.Int64(conn.Do("ZSCORE", backfillLastAckTime, tc.backfillID))
				require.Error(t, err)
				require.Equal(t, err.Error(), "redigo: nil returned")
			}
		})
	}

	// pass an expired context, err expected
	ctx, cancel := context.WithCancel(context.Background())
	cancel()
	service = New(cfg)
	err = service.DeleteBackfill(ctx, "12345")
	require.Error(t, err)
	require.Equal(t, codes.Unavailable.String(), status.Convert(err).Code().String())
	require.Contains(t, status.Convert(err).Message(), "DeleteBackfill, id: 12345, failed to connect to redis:")
<<<<<<< HEAD
}

func TestCleanupBackfills(t *testing.T) {
	cfg, closer := createRedis(t, false, "")
	defer closer()
=======

}

// TestAcknowledgeBackfillLifecycle test statestore functions - AcknowledgeBackfill, GetExpiredBackfillIDs
// and deleteExpiredBackfillID
func TestAcknowledgeBackfillLifecycle(t *testing.T) {
	cfg, closer := createRedis(t, false, "")
	defer closer()

>>>>>>> 5873bc35
	service := New(cfg)
	require.NotNil(t, service)
	defer service.Close()
	ctx := utilTesting.NewContext(t)

<<<<<<< HEAD
	rc, err := redis.Dial("tcp", fmt.Sprintf("%s:%s", cfg.GetString("redis.hostname"), cfg.GetString("redis.port")))
	require.NoError(t, err)

	bfID := "mockBackfill-1"
	ticket1ID := "t1"
	ticket2ID := "t2"
	ticketIDs := []string{ticket1ID, ticket2ID}

	err = service.CreateBackfill(ctx, &pb.Backfill{
		Id:         bfID,
		Generation: 1,
	}, ticketIDs)
	require.NoError(t, err)

	// add expired but acknowledged backfill
	_, err = rc.Do("ZADD", "backfill_last_ack_time", 123, bfID)
	require.NoError(t, err)

	err = service.AddTicketsToPendingRelease(ctx, ticketIDs)
	require.NoError(t, err)
=======
	bf1 := "mockBackfillID"
	bf2 := "mockBackfillID2"
	err := service.CreateBackfill(ctx, &pb.Backfill{
		Id:         bf1,
		Generation: 1,
	}, nil)
	require.NoError(t, err)

	err = service.CreateBackfill(ctx, &pb.Backfill{
		Id:         bf2,
		Generation: 1,
	}, nil)
	require.NoError(t, err)

	bfIDs, err := service.GetExpiredBackfillIDs(ctx)
	require.Len(t, bfIDs, 0)
	require.NoError(t, err)
	err = service.AcknowledgeBackfill(ctx, bf1)
	require.NoError(t, err)
	err = service.AcknowledgeBackfill(ctx, bf2)
	require.NoError(t, err)
	// Sleep until the pending release expired and verify we still have all the tickets
	time.Sleep(cfg.GetDuration("pendingReleaseTimeout"))

	bfIDs, err = service.GetExpiredBackfillIDs(ctx)
	require.Len(t, bfIDs, 2)
	require.NoError(t, err)

	// Acknowledge one Backfill it should be removed from GetExpired output
	err = service.AcknowledgeBackfill(ctx, bf2)
	require.NoError(t, err)
	bfIDs, err = service.GetExpiredBackfillIDs(ctx)
	require.Len(t, bfIDs, 1)
	require.NoError(t, err)
	require.Equal(t, bf1, bfIDs[0])

	err = service.DeleteBackfill(ctx, bfIDs[0])
	require.NoError(t, err)

	bfIDs, err = service.GetExpiredBackfillIDs(ctx)
	require.Len(t, bfIDs, 0)
	require.NoError(t, err)
}

// TestAcknowledgeBackfill test statestore function AcknowledgeBackfill
func TestAcknowledgeBackfill(t *testing.T) {
	cfg, closer := createRedis(t, false, "")
	defer closer()

	startTime := time.Now()
	service := New(cfg)
	require.NotNil(t, service)
	defer service.Close()
	ctx := utilTesting.NewContext(t)
	bf1 := "mockBackfillID"
	err := service.CreateBackfill(ctx, &pb.Backfill{
		Id:         bf1,
		Generation: 1,
	}, nil)
	require.NoError(t, err)
	err = service.AcknowledgeBackfill(ctx, bf1)
	require.NoError(t, err)

	// Check that Acknowledge timestamp stored valid in Redis
	pool := GetRedisPool(cfg)
	conn := pool.Get()
	res, err := redis.Int64(conn.Do("ZSCORE", backfillLastAckTime, bf1))
	require.NoError(t, err)
	// Create a time.Time from Unix nanoseconds and make sure, that time difference
	// is less than one second
	timeDiff := time.Unix(res/1e9, res%1e9).Sub(startTime)
	require.True(t, timeDiff < time.Second)
	require.True(t, timeDiff > 0)
}

func TestAcknowledgeBackfillConnectionError(t *testing.T) {
	cfg, closer := createRedis(t, false, "")
	defer closer()
	service := New(cfg)
	require.NotNil(t, service)
	defer service.Close()
	bf1 := "mockBackfill"
	ctx := utilTesting.NewContext(t)
	err := service.CreateBackfill(ctx, &pb.Backfill{
		Id:         bf1,
		Generation: 1,
	}, nil)
	require.NoError(t, err)
	cfg = createInvalidRedisConfig()
	service = New(cfg)
	require.NotNil(t, service)
	err = service.AcknowledgeBackfill(ctx, bf1)
	require.Error(t, err, "failed to connect to redis:")
}

func createInvalidRedisConfig() config.View {
	cfg := viper.New()

	cfg.Set("redis.hostname", "localhost")
	cfg.Set("redis.port", 222)
	return cfg
}

// TestGetExpiredBackfillIDs test statestore function GetExpiredBackfillIDs
func TestGetExpiredBackfillIDs(t *testing.T) {
	// Prepare expired and normal BackfillIds in a Redis Sorted Set
	cfg, closer := createRedis(t, false, "")
	defer closer()

	expID := "expired"
	goodID := "fresh"
	pool := GetRedisPool(cfg)
	conn := pool.Get()
	_, err := conn.Do("ZADD", backfillLastAckTime, 123, expID)
	require.NoError(t, err)
	_, err = conn.Do("ZADD", backfillLastAckTime, time.Now().UnixNano(), goodID)
	require.NoError(t, err)

	// GetExpiredBackfillIDs should return only expired BF
	service := New(cfg)
	require.NotNil(t, service)
	defer service.Close()
	ctx := utilTesting.NewContext(t)
	bfIDs, err := service.GetExpiredBackfillIDs(ctx)
	require.NoError(t, err)
	require.Len(t, bfIDs, 1)
	require.Equal(t, expID, bfIDs[0])
}

func TestIndexBackfill(t *testing.T) {
	cfg, closer := createRedis(t, false, "")
	defer closer()
	service := New(cfg)
	require.NotNil(t, service)
	defer service.Close()

	t.Run("WithValidContext", func(t *testing.T) {
		ctx := utilTesting.NewContext(t)
		generateBackfills(ctx, t, service, 2)
		c, err := redis.Dial("tcp", fmt.Sprintf("%s:%s", cfg.GetString("redis.hostname"), cfg.GetString("redis.port")))
		require.NoError(t, err)
		idsIndexed, err := redis.Strings(c.Do("HKEYS", allBackfills))
		require.NoError(t, err)
		require.Len(t, idsIndexed, 2)
		require.Equal(t, "mockBackfillID-0", idsIndexed[0])
		require.Equal(t, "mockBackfillID-1", idsIndexed[1])
	})

	t.Run("WithCancelledContext", func(t *testing.T) {
		ctx, cancel := context.WithCancel(context.Background())
		cancel()
		service = New(cfg)
		err := service.IndexBackfill(ctx, &pb.Backfill{
			Id:         "12345",
			Generation: 42,
		})
		require.Error(t, err)
		require.Equal(t, codes.Unavailable.String(), status.Convert(err).Code().String())
		require.Contains(t, status.Convert(err).Message(), "IndexBackfill, id: 12345, failed to connect to redis:")
	})
}

func TestDeindexBackfill(t *testing.T) {
	cfg, closer := createRedis(t, false, "")
	defer closer()
	service := New(cfg)
	require.NotNil(t, service)
	defer service.Close()

	ctx := utilTesting.NewContext(t)

	generateBackfills(ctx, t, service, 2)

	c, err := redis.Dial("tcp", fmt.Sprintf("%s:%s", cfg.GetString("redis.hostname"), cfg.GetString("redis.port")))
	require.NoError(t, err)
	idsIndexed, err := redis.Strings(c.Do("HKEYS", allBackfills))
	require.NoError(t, err)
	require.Len(t, idsIndexed, 2)
	require.Equal(t, "mockBackfillID-0", idsIndexed[0])
	require.Equal(t, "mockBackfillID-1", idsIndexed[1])

	// deindex and check that there is only 1 backfill in the returned slice
	err = service.DeindexBackfill(ctx, "mockBackfillID-1")
	require.NoError(t, err)
	idsIndexed, err = redis.Strings(c.Do("HKEYS", allBackfills))
	require.NoError(t, err)
	require.Len(t, idsIndexed, 1)
	require.Equal(t, "mockBackfillID-0", idsIndexed[0])

	// pass an expired context, err expected
	ctx, cancel := context.WithCancel(context.Background())
	cancel()
	service = New(cfg)
	err = service.DeindexBackfill(ctx, "12345")
	require.Error(t, err)
	require.Equal(t, codes.Unavailable.String(), status.Convert(err).Code().String())
	require.Contains(t, status.Convert(err).Message(), "DeindexBackfill, id: 12345, failed to connect to redis:")
}

func TestGetIndexedBackfills(t *testing.T) {
	cfg, closer := createRedis(t, false, "")
	defer closer()
	service := New(cfg)
	require.NotNil(t, service)
	defer service.Close()

	ctx := utilTesting.NewContext(t)

	verifyBackfills := func(service Service, backfills []*pb.Backfill) {
		ids, err := service.GetIndexedBackfills(ctx)
		require.Nil(t, err)
		require.Equal(t, len(backfills), len(ids))

		for _, bf := range backfills {
			gen, ok := ids[bf.GetId()]
			require.Equal(t, bf.Generation, int64(gen))
			require.True(t, ok)
		}
	}

	// no indexed backfills exists
	verifyBackfills(service, []*pb.Backfill{})

	// two indexed backfills exists
	backfills := generateBackfills(ctx, t, service, 2)
	verifyBackfills(service, backfills)

	// deindex one backfill, one backfill exist
	err := service.DeindexBackfill(ctx, backfills[0].Id)
	require.Nil(t, err)
	verifyBackfills(service, backfills[1:2])
}

func generateBackfills(ctx context.Context, t *testing.T, service Service, amount int) []*pb.Backfill {
	backfills := make([]*pb.Backfill, 0, amount)

	for i := 0; i < amount; i++ {
		tmp := &pb.Backfill{
			Id:         fmt.Sprintf("mockBackfillID-%d", i),
			Generation: 1,
		}
		require.NoError(t, service.CreateBackfill(ctx, tmp, []string{}))
		require.NoError(t, service.IndexBackfill(ctx, tmp))
		backfills = append(backfills, tmp)
	}

	return backfills
>>>>>>> 5873bc35
}<|MERGE_RESOLUTION|>--- conflicted
+++ resolved
@@ -315,13 +315,6 @@
 	require.Error(t, err)
 	require.Equal(t, codes.Unavailable.String(), status.Convert(err).Code().String())
 	require.Contains(t, status.Convert(err).Message(), "DeleteBackfill, id: 12345, failed to connect to redis:")
-<<<<<<< HEAD
-}
-
-func TestCleanupBackfills(t *testing.T) {
-	cfg, closer := createRedis(t, false, "")
-	defer closer()
-=======
 
 }
 
@@ -331,34 +324,11 @@
 	cfg, closer := createRedis(t, false, "")
 	defer closer()
 
->>>>>>> 5873bc35
-	service := New(cfg)
-	require.NotNil(t, service)
-	defer service.Close()
-	ctx := utilTesting.NewContext(t)
-
-<<<<<<< HEAD
-	rc, err := redis.Dial("tcp", fmt.Sprintf("%s:%s", cfg.GetString("redis.hostname"), cfg.GetString("redis.port")))
-	require.NoError(t, err)
-
-	bfID := "mockBackfill-1"
-	ticket1ID := "t1"
-	ticket2ID := "t2"
-	ticketIDs := []string{ticket1ID, ticket2ID}
-
-	err = service.CreateBackfill(ctx, &pb.Backfill{
-		Id:         bfID,
-		Generation: 1,
-	}, ticketIDs)
-	require.NoError(t, err)
-
-	// add expired but acknowledged backfill
-	_, err = rc.Do("ZADD", "backfill_last_ack_time", 123, bfID)
-	require.NoError(t, err)
-
-	err = service.AddTicketsToPendingRelease(ctx, ticketIDs)
-	require.NoError(t, err)
-=======
+	service := New(cfg)
+	require.NotNil(t, service)
+	defer service.Close()
+	ctx := utilTesting.NewContext(t)
+
 	bf1 := "mockBackfillID"
 	bf2 := "mockBackfillID2"
 	err := service.CreateBackfill(ctx, &pb.Backfill{
@@ -606,5 +576,34 @@
 	}
 
 	return backfills
->>>>>>> 5873bc35
+}
+
+func TestCleanupBackfills(t *testing.T) {
+	cfg, closer := createRedis(t, false, "")
+	defer closer()
+	service := New(cfg)
+	require.NotNil(t, service)
+	defer service.Close()
+	ctx := utilTesting.NewContext(t)
+
+	rc, err := redis.Dial("tcp", fmt.Sprintf("%s:%s", cfg.GetString("redis.hostname"), cfg.GetString("redis.port")))
+	require.NoError(t, err)
+
+	bfID := "mockBackfill-1"
+	ticket1ID := "t1"
+	ticket2ID := "t2"
+	ticketIDs := []string{ticket1ID, ticket2ID}
+
+	err = service.CreateBackfill(ctx, &pb.Backfill{
+		Id:         bfID,
+		Generation: 1,
+	}, ticketIDs)
+	require.NoError(t, err)
+
+	// add expired but acknowledged backfill
+	_, err = rc.Do("ZADD", "backfill_last_ack_time", 123, bfID)
+	require.NoError(t, err)
+
+	err = service.AddTicketsToPendingRelease(ctx, ticketIDs)
+	require.NoError(t, err)
 }