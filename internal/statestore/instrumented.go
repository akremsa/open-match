--- conflicted
+++ resolved
@@ -107,17 +107,6 @@
 	return is.s.ReleaseAllTickets(ctx)
 }
 
-<<<<<<< HEAD
-// CreateBackfill creates a new Backfill in the state storage. If the id already exists, it will be overwritten.
-func (is *instrumentedService) CreateBackfill(ctx context.Context, backfill *pb.Backfill, ticketIds []string) error {
-	// TODO: improve this
-	return is.s.CreateBackfill(ctx, backfill, ticketIds)
-}
-
-// GetBackfill gets the Backfill with the specified id from state storage. This method fails if the Backfill does not exist.
-func (is *instrumentedService) GetBackfill(ctx context.Context, id string) (backfill *pb.Backfill, ticketIds []string, err error) {
-	// TODO: improve this
-=======
 // CreateBackfill creates a new Backfill in the state storage if one doesn't exist. The xids algorithm used to create the ids ensures that they are unique with no system wide synchronization. Calling clients are forbidden from choosing an id during create. So no conflicts will occur.
 func (is *instrumentedService) CreateBackfill(ctx context.Context, backfill *pb.Backfill, ticketIDs []string) error {
 	ctx, span := trace.StartSpan(ctx, "statestore/instrumented.CreateBackfill")
@@ -129,36 +118,11 @@
 func (is *instrumentedService) GetBackfill(ctx context.Context, id string) (*pb.Backfill, []string, error) {
 	ctx, span := trace.StartSpan(ctx, "statestore/instrumented.GetBackfill")
 	defer span.End()
->>>>>>> 8d867096
 	return is.s.GetBackfill(ctx, id)
 }
 
 // DeleteBackfill removes the Backfill with the specified id from state storage. This method succeeds if the Backfill does not exist.
 func (is *instrumentedService) DeleteBackfill(ctx context.Context, id string) error {
-<<<<<<< HEAD
-	return nil
-}
-
-// UpdateBackfill updates an existing Backfill with a new data. Caller has to provide a custom updateFunc if this function is called not for the game server.
-func (is *instrumentedService) UpdateBackfill(ctx context.Context, backfill *pb.Backfill, ticketIds []string) error {
-	return nil
-}
-
-// IndexBackfill adds the backfill to the index.
-func (is *instrumentedService) IndexBackfill(ctx context.Context, backfill *pb.Backfill) error {
-	// TODO: improve this
-	return is.s.IndexBackfill(ctx, backfill)
-}
-
-// DeindexBackfill removes specified Backfill from the index. The Backfill continues to exist.
-func (is *instrumentedService) DeindexBackfill(ctx context.Context, id string) error {
-	return nil
-}
-
-func (is *instrumentedService) GetIndexedBackfills(ctx context.Context) (map[string]struct{}, error) {
-	// TODO: improve this
-	return is.s.GetIndexedBackfills(ctx)
-=======
 	ctx, span := trace.StartSpan(ctx, "statestore/instrumented.DeleteBackfill")
 	defer span.End()
 	return is.s.DeleteBackfill(ctx, id)
@@ -176,5 +140,4 @@
 	_, span := trace.StartSpan(context.Background(), "statestore/instrumented.NewMutex")
 	defer span.End()
 	return is.s.NewMutex(key)
->>>>>>> 8d867096
 }